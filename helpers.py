import base64
from django.core.files.base import ContentFile
from typing import Any

<<<<<<< HEAD
def base64_to_file(data: str, name: str) -> ContentFile[Any]:
=======

def base64_to_file(data: str, name: str) -> ContentFile[bytes]:
>>>>>>> a4edd2c1
    splitted = data.split(';base64,')
    if len(splitted) == 2:
        format, imgstr = splitted
        ext = format.split('/')[-1]
        name = name + '.' + ext
    else:
        imgstr = data


    return ContentFile(base64.b64decode(imgstr), name=name)
<|MERGE_RESOLUTION|>--- conflicted
+++ resolved
@@ -2,12 +2,8 @@
 from django.core.files.base import ContentFile
 from typing import Any
 
-<<<<<<< HEAD
-def base64_to_file(data: str, name: str) -> ContentFile[Any]:
-=======
 
 def base64_to_file(data: str, name: str) -> ContentFile[bytes]:
->>>>>>> a4edd2c1
     splitted = data.split(';base64,')
     if len(splitted) == 2:
         format, imgstr = splitted
